--- conflicted
+++ resolved
@@ -2,13 +2,9 @@
 pub use nix::*;
 pub mod nix;
 
-<<<<<<< HEAD
-pub use self::nix::*;
-=======
 #[cfg(windows)]
 pub use windows::*;
 pub mod windows;
->>>>>>> 61e56767
 
 pub type IoResult<A> = std::io::Result<A>;
 
