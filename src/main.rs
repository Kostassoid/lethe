use std::io::{Error, ErrorKind};

extern crate clap;
use clap::{Arg, App, SubCommand, AppSettings};

#[macro_use] extern crate prettytable;
use prettytable::{Table, format};
use format::FormatBuilder;

use console::style;
use indicatif::{HumanBytes};

mod storage;
use storage::*;

mod sanitization;
use sanitization::*;

use indicatif::{ProgressBar, ProgressStyle};

const VERSION: &'static str = env!("CARGO_PKG_VERSION");

enum Verify {
    No,
    Last,
    All
}

fn main() {

    let schemes = SchemeRepo::default();
    let scheme_keys: Vec<_> = schemes.all().keys().cloned().collect();

    let schemes_explanation = { 
        let mut t = Table::new();
        let indent_table_format = FormatBuilder::new().padding(4, 1).build();
        t.set_format(indent_table_format);
        for (k, v) in schemes.all().iter() {
            let stages_count = v.stages.len();
            let passes = if stages_count != 1 { "passes" } else { "pass" };
            t.add_row(row![k, format!("{}, {} {}", v.description, stages_count, passes)]);
        }
        format!("Data sanitization schemes:\n{}", t) 
    };

    let app = App::new("Lethe")
        .version(VERSION)
        .author("https://github.com/Kostassoid/lethe")
        .about("Secure disk wipe")
        .setting(AppSettings::SubcommandRequiredElseHelp)
        .setting(AppSettings::UnifiedHelpMessage)
        .setting(AppSettings::VersionlessSubcommands)
        .subcommand(SubCommand::with_name("list")
            .about("list available storage devices")
        )
        .subcommand(SubCommand::with_name("wipe")
            .about("Wipe storage device")
            .after_help(schemes_explanation.as_str()) 
            .arg(Arg::with_name("device")
                .long("device")
                .short("d")
                .required(true)
                .takes_value(true)
                .index(1)
                .help("Storage device ID"))
            .arg(Arg::with_name("scheme")
                .long("scheme")
                .short("s")
                .takes_value(true)
                .possible_values(&scheme_keys)
                .default_value("random2")
                .help("Data sanitization scheme"))
            .arg(Arg::with_name("verify")
                .long("verify")
                .short("v")
                .takes_value(true)
                .possible_values(&["no", "last", "all"])
                .default_value("last")
                .help("Verify after completion"))
            .arg(Arg::with_name("yes")
                .long("yes")
                .short("y")
                .help("Automatically confirm"))
        )
        .get_matches();

<<<<<<< HEAD
/*
    let enumerator = FileEnumerator::custom(
        std::env::temp_dir(), 
        |x| x.to_str().unwrap().contains("disk"), 
        |_| true
    );
    */
    let enumerator = FileEnumerator::system_drives();
=======
    let enumerator = System::system_drives();
>>>>>>> 61e56767

    match app.subcommand() {
        ("list", _) => {
            let mut t = Table::new();
            t.set_format(*format::consts::FORMAT_CLEAN);
            t.set_titles(row!["Device ID", "Size"]);
            for x in enumerator.list().unwrap() {
                t.add_row(row![style(x.id()).bold(), HumanBytes(x.details().size)]);
            }
            t.printstd();
        },
        ("wipe", Some(cmd)) => {
            let device_id = cmd.value_of("device").unwrap();
            let scheme_id = cmd.value_of("scheme").unwrap();
            let verification = match cmd.value_of("verify").unwrap() {
                "no" => Verify::No,
                "last" => Verify::Last,
                "all" => Verify::All,
                _ => Verify::Last
            };

            let device_list = enumerator.list().unwrap();
            let device = device_list.iter().find(|d| d.id() == device_id)
                .expect(&format!("Unknown device {}", device_id));
            let scheme = schemes.find(scheme_id)
                .expect(&format!("Unknown scheme {}", scheme_id));

            println!("Wiping {} using scheme {}.", style(device_id).bold(), style(scheme_id).bold());
            if !cmd.is_present("yes") && !ask_for_confirmation() {
                println!("Aborted.");
                std::process::exit(1);    
            } else {
                wipe(device, scheme, verification).unwrap();
            }
        },
        _ => {
            println!("{}", app.usage());
            std::process::exit(1)
        }
    }
}

fn wipe<A: StorageRef>(device: &A, scheme: &Scheme, verification: Verify) -> IoResult<()> {
    let stages = &scheme.stages;
    let mut access = device.access()?;
    for (i, stage) in stages.iter().enumerate() {

        let stage_num = format!("Stage {}/{}", i + 1, stages.len());
        let stage_description = match stage {
            Stage::Fill { value } => format!("Value Fill ({:02x})", value),
            Stage::Random { seed: _seed } => String::from("Random Fill")
        };

        let have_to_verify = match verification {
            Verify::No => false,
            Verify::Last if i + 1 == stages.len() => true,
            Verify::All => true,
            _ => false
        };

        loop {
            println!("\n{}: Performing {}", stage_num, stage_description);
            fill(&mut *access, stage, device.details().size, device.details().block_size)?;

            if !have_to_verify {
                break;
            }

            println!("\n{}: Verifying {}", stage_num, stage_description);
            
            if let Err(err) = verify(&mut *access, stage, device.details().size, device.details().block_size) {
                println!("Error: {}\nRetrying previous stage.", err);
            } else {
                break;
            }
        }

    }
    Ok(())
}

fn fill<A: StorageAccess>(access: &mut A, stage: &Stage, total_size: u64, block_size: usize) -> IoResult<()> {
        let pb = create_progress_bar(total_size);
        pb.set_message("Writing");

        access.seek(0u64)?;

        let mut stream = stage.stream(
            total_size, 
            block_size);

        while let Some(chunk) = stream.next() {
            access.write(chunk)?;
            pb.inc(chunk.len() as u64);
<<<<<<< HEAD
            //std::thread::sleep(std::time::Duration::from_millis(500));
=======
>>>>>>> 61e56767
        };

        access.flush()?;
        pb.finish_with_message("Done");

        Ok(())
}

fn verify<A: StorageAccess>(access: &mut A, stage: &Stage, total_size: u64, block_size: usize) -> IoResult<()> {
        let pb = create_progress_bar(total_size);
        pb.set_message("Checking");

        access.seek(0u64)?;

        let mut stream = stage.stream(
            total_size, 
            block_size);

        let mut buf: Vec<u8> = vec![0; block_size];

        while let Some(chunk) = stream.next() {
            let b = &mut buf[..chunk.len()];
            access.read(b)?;
            if b != chunk {
                pb.finish_with_message("FAILED!");
                return Err(Error::new(ErrorKind::InvalidData, "Verification failed!"));
            }

            pb.inc(chunk.len() as u64);
<<<<<<< HEAD
            //std::thread::sleep(std::time::Duration::from_millis(500));
=======
>>>>>>> 61e56767
        }

        pb.finish_with_message("Done");

        Ok(())
}

fn ask_for_confirmation() -> bool {
    use std::io::prelude::*;

    print!("Are you sure? (type 'yes' to confirm): ");
    std::io::stdout().flush().unwrap();

    let mut confirm = String::new();
    std::io::stdin().read_line(&mut confirm).is_ok() && confirm.trim() == "yes"
}

fn create_progress_bar(size: u64) -> ProgressBar {
    let pb = ProgressBar::new(size);

    pb.set_style(ProgressStyle::default_bar()
        .template("[{elapsed_precise}] {bar:40.cyan/blue} {bytes:>7}/{total_bytes:7} ({eta}) {msg}")
        .progress_chars("█▉▊▋▌▍▎▏  "));

    pb
}<|MERGE_RESOLUTION|>--- conflicted
+++ resolved
@@ -84,18 +84,7 @@
         )
         .get_matches();
 
-<<<<<<< HEAD
-/*
-    let enumerator = FileEnumerator::custom(
-        std::env::temp_dir(), 
-        |x| x.to_str().unwrap().contains("disk"), 
-        |_| true
-    );
-    */
-    let enumerator = FileEnumerator::system_drives();
-=======
     let enumerator = System::system_drives();
->>>>>>> 61e56767
 
     match app.subcommand() {
         ("list", _) => {
@@ -190,10 +179,7 @@
         while let Some(chunk) = stream.next() {
             access.write(chunk)?;
             pb.inc(chunk.len() as u64);
-<<<<<<< HEAD
             //std::thread::sleep(std::time::Duration::from_millis(500));
-=======
->>>>>>> 61e56767
         };
 
         access.flush()?;
@@ -223,10 +209,7 @@
             }
 
             pb.inc(chunk.len() as u64);
-<<<<<<< HEAD
             //std::thread::sleep(std::time::Duration::from_millis(500));
-=======
->>>>>>> 61e56767
         }
 
         pb.finish_with_message("Done");
